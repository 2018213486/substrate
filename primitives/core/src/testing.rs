// This file is part of Substrate.

// Copyright (C) 2019-2020 Parity Technologies (UK) Ltd.
// SPDX-License-Identifier: Apache-2.0

// Licensed under the Apache License, Version 2.0 (the "License");
// you may not use this file except in compliance with the License.
// You may obtain a copy of the License at
//
// 	http://www.apache.org/licenses/LICENSE-2.0
//
// Unless required by applicable law or agreed to in writing, software
// distributed under the License is distributed on an "AS IS" BASIS,
// WITHOUT WARRANTIES OR CONDITIONS OF ANY KIND, either express or implied.
// See the License for the specific language governing permissions and
// limitations under the License.

//! Types that should only be used for testing!

use crate::crypto::KeyTypeId;
<<<<<<< HEAD
#[cfg(feature = "std")]
use crate::{
	crypto::{Pair, Public, CryptoTypePublicPair},
	ed25519, sr25519, ecdsa,
	traits::{CryptoStorePtr, Error, SyncCryptoStore},
	vrf::{VRFTranscriptData, VRFSignature, make_transcript},
};
#[cfg(feature = "std")]
use std::{collections::{HashMap, HashSet}, sync::Arc};
#[cfg(feature = "std")]
use parking_lot::RwLock;

use async_trait::async_trait;
=======
>>>>>>> a845ff33

/// Key type for generic Ed25519 key.
pub const ED25519: KeyTypeId = KeyTypeId(*b"ed25");
/// Key type for generic Sr 25519 key.
pub const SR25519: KeyTypeId = KeyTypeId(*b"sr25");
/// Key type for generic Sr 25519 key.
pub const ECDSA: KeyTypeId = KeyTypeId(*b"ecds");

<<<<<<< HEAD
/// A keystore implementation usable in tests.
#[cfg(feature = "std")]
#[derive(Default)]
pub struct KeyStore {
	/// `KeyTypeId` maps to public keys and public keys map to private keys.
	keys: Arc<RwLock<HashMap<KeyTypeId, HashMap<Vec<u8>, String>>>>,
}

#[cfg(feature = "std")]
impl KeyStore {
	/// Creates a new instance of `Self`.
	pub fn new() -> Self {
		Self::default()
	}

	fn sr25519_key_pair(&self, id: KeyTypeId, pub_key: &sr25519::Public) -> Option<sr25519::Pair> {
		self.keys.read().get(&id)
			.and_then(|inner|
				inner.get(pub_key.as_slice())
					.map(|s| sr25519::Pair::from_string(s, None).expect("`sr25519` seed slice is valid"))
			)
	}

	fn ed25519_key_pair(&self, id: KeyTypeId, pub_key: &ed25519::Public) -> Option<ed25519::Pair> {
		self.keys.read().get(&id)
			.and_then(|inner|
				inner.get(pub_key.as_slice())
					.map(|s| ed25519::Pair::from_string(s, None).expect("`ed25519` seed slice is valid"))
			)
	}

	fn ecdsa_key_pair(&self, id: KeyTypeId, pub_key: &ecdsa::Public) -> Option<ecdsa::Pair> {
		self.keys.read().get(&id)
			.and_then(|inner|
				inner.get(pub_key.as_slice())
					.map(|s| ecdsa::Pair::from_string(s, None).expect("`ecdsa` seed slice is valid"))
			)
	}

}

#[cfg(feature = "std")]
#[async_trait]
impl crate::traits::CryptoStore for KeyStore {
	async fn keys(&self, id: KeyTypeId) -> Result<Vec<CryptoTypePublicPair>, Error> {
		self.keys.read()
			.get(&id)
			.map(|map| {
				Ok(map.keys()
					.fold(Vec::new(), |mut v, k| {
						v.push(CryptoTypePublicPair(sr25519::CRYPTO_ID, k.clone()));
						v.push(CryptoTypePublicPair(ed25519::CRYPTO_ID, k.clone()));
						v.push(CryptoTypePublicPair(ecdsa::CRYPTO_ID, k.clone()));
						v
					}))
			})
			.unwrap_or_else(|| Ok(vec![]))
	}

	async fn sr25519_public_keys(&self, id: KeyTypeId) -> Vec<sr25519::Public> {
		self.keys.read().get(&id)
			.map(|keys|
				keys.values()
					.map(|s| sr25519::Pair::from_string(s, None).expect("`sr25519` seed slice is valid"))
					.map(|p| p.public())
					.collect()
			)
			.unwrap_or_default()
	}

	async fn sr25519_generate_new(
		&self,
		id: KeyTypeId,
		seed: Option<&str>,
	) -> Result<sr25519::Public, Error> {
		match seed {
			Some(seed) => {
				let pair = sr25519::Pair::from_string(seed, None)
					.map_err(|_| Error::ValidationError("Generates an `sr25519` pair.".to_owned()))?;
				self.keys.write().entry(id).or_default().insert(pair.public().to_raw_vec(), seed.into());
				Ok(pair.public())
			},
			None => {
				let (pair, phrase, _) = sr25519::Pair::generate_with_phrase(None);
				self.keys.write().entry(id).or_default().insert(pair.public().to_raw_vec(), phrase);
				Ok(pair.public())
			}
		}
	}

	async fn ed25519_public_keys(&self, id: KeyTypeId) -> Vec<ed25519::Public> {
		self.keys.read().get(&id)
			.map(|keys|
				keys.values()
					.map(|s| ed25519::Pair::from_string(s, None).expect("`ed25519` seed slice is valid"))
					.map(|p| p.public())
					.collect()
			)
			.unwrap_or_default()
	}

	async fn ed25519_generate_new(
		&self,
		id: KeyTypeId,
		seed: Option<&str>,
	) -> Result<ed25519::Public, Error> {
		match seed {
			Some(seed) => {
				let pair = ed25519::Pair::from_string(seed, None)
					.map_err(|_| Error::ValidationError("Generates an `ed25519` pair.".to_owned()))?;
				self.keys.write().entry(id).or_default().insert(pair.public().to_raw_vec(), seed.into());
				Ok(pair.public())
			},
			None => {
				let (pair, phrase, _) = ed25519::Pair::generate_with_phrase(None);
				self.keys.write().entry(id).or_default().insert(pair.public().to_raw_vec(), phrase);
				Ok(pair.public())
			}
		}
	}

	async fn ecdsa_public_keys(&self, id: KeyTypeId) -> Vec<ecdsa::Public> {
		self.keys.read().get(&id)
			.map(|keys|
				keys.values()
					.map(|s| ecdsa::Pair::from_string(s, None).expect("`ecdsa` seed slice is valid"))
					.map(|p| p.public())
					.collect()
			)
			.unwrap_or_default()
	}

	async fn ecdsa_generate_new(
		&self,
		id: KeyTypeId,
		seed: Option<&str>,
	) -> Result<ecdsa::Public, Error> {
		match seed {
			Some(seed) => {
				let pair = ecdsa::Pair::from_string(seed, None)
					.map_err(|_| Error::ValidationError("Generates an `ecdsa` pair.".to_owned()))?;
				self.keys.write().entry(id).or_default().insert(pair.public().to_raw_vec(), seed.into());
				Ok(pair.public())
			},
			None => {
				let (pair, phrase, _) = ecdsa::Pair::generate_with_phrase(None);
				self.keys.write().entry(id).or_default().insert(pair.public().to_raw_vec(), phrase);
				Ok(pair.public())
			}
		}
	}

	async fn insert_unknown(&self, id: KeyTypeId, suri: &str, public: &[u8]) -> Result<(), ()> {
		self.keys.write().entry(id).or_default().insert(public.to_owned(), suri.to_string());
		Ok(())
	}

	async fn has_keys(&self, public_keys: &[(Vec<u8>, KeyTypeId)]) -> bool {
		public_keys.iter().all(|(k, t)| self.keys.read().get(&t).and_then(|s| s.get(k)).is_some())
	}

	async fn supported_keys(
		&self,
		id: KeyTypeId,
		keys: Vec<CryptoTypePublicPair>,
	) -> std::result::Result<Vec<CryptoTypePublicPair>, Error> {
		let provided_keys = keys.into_iter().collect::<HashSet<_>>();
		let all_keys = self.keys(id).await?.into_iter().collect::<HashSet<_>>();

		Ok(provided_keys.intersection(&all_keys).cloned().collect())
	}

	async fn sign_with(
		&self,
		id: KeyTypeId,
		key: &CryptoTypePublicPair,
		msg: &[u8],
	) -> Result<Vec<u8>, Error> {
		use codec::Encode;

		match key.0 {
			ed25519::CRYPTO_ID => {
				let key_pair: ed25519::Pair = self
					.ed25519_key_pair(id, &ed25519::Public::from_slice(key.1.as_slice()))
					.ok_or_else(|| Error::PairNotFound("ed25519".to_owned()))?;
				return Ok(key_pair.sign(msg).encode());
			}
			sr25519::CRYPTO_ID => {
				let key_pair: sr25519::Pair = self
					.sr25519_key_pair(id, &sr25519::Public::from_slice(key.1.as_slice()))
					.ok_or_else(|| Error::PairNotFound("sr25519".to_owned()))?;
				return Ok(key_pair.sign(msg).encode());
			}
			ecdsa::CRYPTO_ID => {
				let key_pair: ecdsa::Pair = self
					.ecdsa_key_pair(id, &ecdsa::Public::from_slice(key.1.as_slice()))
					.ok_or_else(|| Error::PairNotFound("ecdsa".to_owned()))?;
				return Ok(key_pair.sign(msg).encode());
			}
			_ => Err(Error::KeyNotSupported(id))
		}
	}

	async fn sr25519_vrf_sign(
		&self,
		key_type: KeyTypeId,
		public: &sr25519::Public,
		transcript_data: VRFTranscriptData,
	) -> Result<VRFSignature, Error> {
		let transcript = make_transcript(transcript_data);
		let pair = self.sr25519_key_pair(key_type, public)
			.ok_or(Error::PairNotFound("Not found".to_owned()))?;

		let (inout, proof, _) = pair.as_ref().vrf_sign(transcript);
		Ok(VRFSignature {
			output: inout.to_output(),
			proof,
		})
	}
}

#[cfg(feature = "std")]
impl Into<CryptoStorePtr> for KeyStore {
    fn into(self) -> CryptoStorePtr {
		std::sync::Arc::new(self)
    }
}

#[cfg(feature = "std")]
impl Into<SyncCryptoStore> for KeyStore {
    fn into(self) -> SyncCryptoStore {
		SyncCryptoStore::new(Arc::new(self))
    }
}
=======
>>>>>>> a845ff33
/// Macro for exporting functions from wasm in with the expected signature for using it with the
/// wasm executor. This is useful for tests where you need to call a function in wasm.
///
/// The input parameters are expected to be SCALE encoded and will be automatically decoded for you.
/// The output value is also SCALE encoded when returned back to the host.
///
/// The functions are feature-gated with `#[cfg(not(feature = "std"))]`, so they are only available
/// from within wasm.
///
/// # Example
///
/// ```
/// # use sp_core::wasm_export_functions;
///
/// wasm_export_functions! {
///     fn test_in_wasm(value: bool, another_value: Vec<u8>) -> bool {
///         value && another_value.is_empty()
///     }
///
///     fn without_return_value() {
///         // do something
///     }
/// }
/// ```
#[macro_export]
macro_rules! wasm_export_functions {
	(
		$(
			fn $name:ident (
				$( $arg_name:ident: $arg_ty:ty ),* $(,)?
			) $( -> $ret_ty:ty )? { $( $fn_impl:tt )* }
		)*
	) => {
		$(
			$crate::wasm_export_functions! {
				@IMPL
				fn $name (
					$( $arg_name: $arg_ty ),*
				) $( -> $ret_ty )? { $( $fn_impl )* }
			}
		)*
	};
	(@IMPL
		fn $name:ident (
				$( $arg_name:ident: $arg_ty:ty ),*
		) { $( $fn_impl:tt )* }
	) => {
		#[no_mangle]
		#[allow(unreachable_code)]
		#[cfg(not(feature = "std"))]
		pub fn $name(input_data: *mut u8, input_len: usize) -> u64 {
			let input: &[u8] = if input_len == 0 {
				&[0u8; 0]
			} else {
				unsafe {
					$crate::sp_std::slice::from_raw_parts(input_data, input_len)
				}
			};

			{
				let ($( $arg_name ),*) : ($( $arg_ty ),*) = $crate::Decode::decode(
					&mut &input[..],
				).expect("Input data is correctly encoded");

				$( $fn_impl )*
			}

			$crate::to_substrate_wasm_fn_return_value(&())
		}
	};
	(@IMPL
		fn $name:ident (
				$( $arg_name:ident: $arg_ty:ty ),*
		) $( -> $ret_ty:ty )? { $( $fn_impl:tt )* }
	) => {
		#[no_mangle]
		#[allow(unreachable_code)]
		#[cfg(not(feature = "std"))]
		pub fn $name(input_data: *mut u8, input_len: usize) -> u64 {
			let input: &[u8] = if input_len == 0 {
				&[0u8; 0]
			} else {
				unsafe {
					$crate::sp_std::slice::from_raw_parts(input_data, input_len)
				}
			};

			let output $( : $ret_ty )? = {
				let ($( $arg_name ),*) : ($( $arg_ty ),*) = $crate::Decode::decode(
					&mut &input[..],
				).expect("Input data is correctly encoded");

				$( $fn_impl )*
			};

			$crate::to_substrate_wasm_fn_return_value(&output)
		}
	};
}

/// A task executor that can be used in tests.
///
/// Internally this just wraps a `ThreadPool` with a pool size of `8`. This
/// should ensure that we have enough threads in tests for spawning blocking futures.
#[cfg(feature = "std")]
#[derive(Clone)]
pub struct TaskExecutor(futures::executor::ThreadPool);

#[cfg(feature = "std")]
impl TaskExecutor {
	/// Create a new instance of `Self`.
	pub fn new() -> Self {
		let mut builder = futures::executor::ThreadPoolBuilder::new();
		Self(builder.pool_size(8).create().expect("Failed to create thread pool"))
	}
}

#[cfg(feature = "std")]
impl crate::traits::SpawnNamed for TaskExecutor {
	fn spawn_blocking(&self, _: &'static str, future: futures::future::BoxFuture<'static, ()>) {
		self.0.spawn_ok(future);
	}
	fn spawn(&self, _: &'static str, future: futures::future::BoxFuture<'static, ()>) {
		self.0.spawn_ok(future);
	}
<<<<<<< HEAD
}

#[cfg(test)]
mod tests {
	use super::*;
	use crate::sr25519;
	use crate::testing::{ED25519, SR25519};
	use crate::traits::SyncCryptoStore;
	use crate::vrf::VRFTranscriptValue;

	#[test]
	fn store_key_and_extract() {
		let store: SyncCryptoStore = KeyStore::new().into();

		let public = store.ed25519_generate_new(ED25519, None)
			.expect("Generates key");

		let public_keys = store.keys(ED25519).unwrap();

		assert!(public_keys.contains(&public.into()));
	}

	#[test]
	fn store_unknown_and_extract_it() {
		let store: SyncCryptoStore = KeyStore::new().into();

		let secret_uri = "//Alice";
		let key_pair = sr25519::Pair::from_string(secret_uri, None).expect("Generates key pair");

		store.insert_unknown(
			SR25519,
			secret_uri,
			key_pair.public().as_ref(),
		).expect("Inserts unknown key");

		let public_keys = store.keys(SR25519).unwrap();

		assert!(public_keys.contains(&key_pair.public().into()));
	}

	#[test]
	fn vrf_sign() {
		let store: SyncCryptoStore = KeyStore::new().into();

		let secret_uri = "//Alice";
		let key_pair = sr25519::Pair::from_string(secret_uri, None).expect("Generates key pair");

		let transcript_data = VRFTranscriptData {
			label: b"Test",
			items: vec![
				("one", VRFTranscriptValue::U64(1)),
				("two", VRFTranscriptValue::U64(2)),
				("three", VRFTranscriptValue::Bytes("test".as_bytes().to_vec())),
			]
		};

		let result = store.sr25519_vrf_sign(
			SR25519,
			&key_pair.public(),
			transcript_data.clone(),
		);
		assert!(result.is_err());

		store.insert_unknown(
			SR25519,
			secret_uri,
			key_pair.public().as_ref(),
		).expect("Inserts unknown key");

		let result = store.sr25519_vrf_sign(
			SR25519,
			&key_pair.public(),
			transcript_data,
		);

		assert!(result.is_ok());
	}
=======
>>>>>>> a845ff33
}<|MERGE_RESOLUTION|>--- conflicted
+++ resolved
@@ -18,22 +18,6 @@
 //! Types that should only be used for testing!
 
 use crate::crypto::KeyTypeId;
-<<<<<<< HEAD
-#[cfg(feature = "std")]
-use crate::{
-	crypto::{Pair, Public, CryptoTypePublicPair},
-	ed25519, sr25519, ecdsa,
-	traits::{CryptoStorePtr, Error, SyncCryptoStore},
-	vrf::{VRFTranscriptData, VRFSignature, make_transcript},
-};
-#[cfg(feature = "std")]
-use std::{collections::{HashMap, HashSet}, sync::Arc};
-#[cfg(feature = "std")]
-use parking_lot::RwLock;
-
-use async_trait::async_trait;
-=======
->>>>>>> a845ff33
 
 /// Key type for generic Ed25519 key.
 pub const ED25519: KeyTypeId = KeyTypeId(*b"ed25");
@@ -42,243 +26,6 @@
 /// Key type for generic Sr 25519 key.
 pub const ECDSA: KeyTypeId = KeyTypeId(*b"ecds");
 
-<<<<<<< HEAD
-/// A keystore implementation usable in tests.
-#[cfg(feature = "std")]
-#[derive(Default)]
-pub struct KeyStore {
-	/// `KeyTypeId` maps to public keys and public keys map to private keys.
-	keys: Arc<RwLock<HashMap<KeyTypeId, HashMap<Vec<u8>, String>>>>,
-}
-
-#[cfg(feature = "std")]
-impl KeyStore {
-	/// Creates a new instance of `Self`.
-	pub fn new() -> Self {
-		Self::default()
-	}
-
-	fn sr25519_key_pair(&self, id: KeyTypeId, pub_key: &sr25519::Public) -> Option<sr25519::Pair> {
-		self.keys.read().get(&id)
-			.and_then(|inner|
-				inner.get(pub_key.as_slice())
-					.map(|s| sr25519::Pair::from_string(s, None).expect("`sr25519` seed slice is valid"))
-			)
-	}
-
-	fn ed25519_key_pair(&self, id: KeyTypeId, pub_key: &ed25519::Public) -> Option<ed25519::Pair> {
-		self.keys.read().get(&id)
-			.and_then(|inner|
-				inner.get(pub_key.as_slice())
-					.map(|s| ed25519::Pair::from_string(s, None).expect("`ed25519` seed slice is valid"))
-			)
-	}
-
-	fn ecdsa_key_pair(&self, id: KeyTypeId, pub_key: &ecdsa::Public) -> Option<ecdsa::Pair> {
-		self.keys.read().get(&id)
-			.and_then(|inner|
-				inner.get(pub_key.as_slice())
-					.map(|s| ecdsa::Pair::from_string(s, None).expect("`ecdsa` seed slice is valid"))
-			)
-	}
-
-}
-
-#[cfg(feature = "std")]
-#[async_trait]
-impl crate::traits::CryptoStore for KeyStore {
-	async fn keys(&self, id: KeyTypeId) -> Result<Vec<CryptoTypePublicPair>, Error> {
-		self.keys.read()
-			.get(&id)
-			.map(|map| {
-				Ok(map.keys()
-					.fold(Vec::new(), |mut v, k| {
-						v.push(CryptoTypePublicPair(sr25519::CRYPTO_ID, k.clone()));
-						v.push(CryptoTypePublicPair(ed25519::CRYPTO_ID, k.clone()));
-						v.push(CryptoTypePublicPair(ecdsa::CRYPTO_ID, k.clone()));
-						v
-					}))
-			})
-			.unwrap_or_else(|| Ok(vec![]))
-	}
-
-	async fn sr25519_public_keys(&self, id: KeyTypeId) -> Vec<sr25519::Public> {
-		self.keys.read().get(&id)
-			.map(|keys|
-				keys.values()
-					.map(|s| sr25519::Pair::from_string(s, None).expect("`sr25519` seed slice is valid"))
-					.map(|p| p.public())
-					.collect()
-			)
-			.unwrap_or_default()
-	}
-
-	async fn sr25519_generate_new(
-		&self,
-		id: KeyTypeId,
-		seed: Option<&str>,
-	) -> Result<sr25519::Public, Error> {
-		match seed {
-			Some(seed) => {
-				let pair = sr25519::Pair::from_string(seed, None)
-					.map_err(|_| Error::ValidationError("Generates an `sr25519` pair.".to_owned()))?;
-				self.keys.write().entry(id).or_default().insert(pair.public().to_raw_vec(), seed.into());
-				Ok(pair.public())
-			},
-			None => {
-				let (pair, phrase, _) = sr25519::Pair::generate_with_phrase(None);
-				self.keys.write().entry(id).or_default().insert(pair.public().to_raw_vec(), phrase);
-				Ok(pair.public())
-			}
-		}
-	}
-
-	async fn ed25519_public_keys(&self, id: KeyTypeId) -> Vec<ed25519::Public> {
-		self.keys.read().get(&id)
-			.map(|keys|
-				keys.values()
-					.map(|s| ed25519::Pair::from_string(s, None).expect("`ed25519` seed slice is valid"))
-					.map(|p| p.public())
-					.collect()
-			)
-			.unwrap_or_default()
-	}
-
-	async fn ed25519_generate_new(
-		&self,
-		id: KeyTypeId,
-		seed: Option<&str>,
-	) -> Result<ed25519::Public, Error> {
-		match seed {
-			Some(seed) => {
-				let pair = ed25519::Pair::from_string(seed, None)
-					.map_err(|_| Error::ValidationError("Generates an `ed25519` pair.".to_owned()))?;
-				self.keys.write().entry(id).or_default().insert(pair.public().to_raw_vec(), seed.into());
-				Ok(pair.public())
-			},
-			None => {
-				let (pair, phrase, _) = ed25519::Pair::generate_with_phrase(None);
-				self.keys.write().entry(id).or_default().insert(pair.public().to_raw_vec(), phrase);
-				Ok(pair.public())
-			}
-		}
-	}
-
-	async fn ecdsa_public_keys(&self, id: KeyTypeId) -> Vec<ecdsa::Public> {
-		self.keys.read().get(&id)
-			.map(|keys|
-				keys.values()
-					.map(|s| ecdsa::Pair::from_string(s, None).expect("`ecdsa` seed slice is valid"))
-					.map(|p| p.public())
-					.collect()
-			)
-			.unwrap_or_default()
-	}
-
-	async fn ecdsa_generate_new(
-		&self,
-		id: KeyTypeId,
-		seed: Option<&str>,
-	) -> Result<ecdsa::Public, Error> {
-		match seed {
-			Some(seed) => {
-				let pair = ecdsa::Pair::from_string(seed, None)
-					.map_err(|_| Error::ValidationError("Generates an `ecdsa` pair.".to_owned()))?;
-				self.keys.write().entry(id).or_default().insert(pair.public().to_raw_vec(), seed.into());
-				Ok(pair.public())
-			},
-			None => {
-				let (pair, phrase, _) = ecdsa::Pair::generate_with_phrase(None);
-				self.keys.write().entry(id).or_default().insert(pair.public().to_raw_vec(), phrase);
-				Ok(pair.public())
-			}
-		}
-	}
-
-	async fn insert_unknown(&self, id: KeyTypeId, suri: &str, public: &[u8]) -> Result<(), ()> {
-		self.keys.write().entry(id).or_default().insert(public.to_owned(), suri.to_string());
-		Ok(())
-	}
-
-	async fn has_keys(&self, public_keys: &[(Vec<u8>, KeyTypeId)]) -> bool {
-		public_keys.iter().all(|(k, t)| self.keys.read().get(&t).and_then(|s| s.get(k)).is_some())
-	}
-
-	async fn supported_keys(
-		&self,
-		id: KeyTypeId,
-		keys: Vec<CryptoTypePublicPair>,
-	) -> std::result::Result<Vec<CryptoTypePublicPair>, Error> {
-		let provided_keys = keys.into_iter().collect::<HashSet<_>>();
-		let all_keys = self.keys(id).await?.into_iter().collect::<HashSet<_>>();
-
-		Ok(provided_keys.intersection(&all_keys).cloned().collect())
-	}
-
-	async fn sign_with(
-		&self,
-		id: KeyTypeId,
-		key: &CryptoTypePublicPair,
-		msg: &[u8],
-	) -> Result<Vec<u8>, Error> {
-		use codec::Encode;
-
-		match key.0 {
-			ed25519::CRYPTO_ID => {
-				let key_pair: ed25519::Pair = self
-					.ed25519_key_pair(id, &ed25519::Public::from_slice(key.1.as_slice()))
-					.ok_or_else(|| Error::PairNotFound("ed25519".to_owned()))?;
-				return Ok(key_pair.sign(msg).encode());
-			}
-			sr25519::CRYPTO_ID => {
-				let key_pair: sr25519::Pair = self
-					.sr25519_key_pair(id, &sr25519::Public::from_slice(key.1.as_slice()))
-					.ok_or_else(|| Error::PairNotFound("sr25519".to_owned()))?;
-				return Ok(key_pair.sign(msg).encode());
-			}
-			ecdsa::CRYPTO_ID => {
-				let key_pair: ecdsa::Pair = self
-					.ecdsa_key_pair(id, &ecdsa::Public::from_slice(key.1.as_slice()))
-					.ok_or_else(|| Error::PairNotFound("ecdsa".to_owned()))?;
-				return Ok(key_pair.sign(msg).encode());
-			}
-			_ => Err(Error::KeyNotSupported(id))
-		}
-	}
-
-	async fn sr25519_vrf_sign(
-		&self,
-		key_type: KeyTypeId,
-		public: &sr25519::Public,
-		transcript_data: VRFTranscriptData,
-	) -> Result<VRFSignature, Error> {
-		let transcript = make_transcript(transcript_data);
-		let pair = self.sr25519_key_pair(key_type, public)
-			.ok_or(Error::PairNotFound("Not found".to_owned()))?;
-
-		let (inout, proof, _) = pair.as_ref().vrf_sign(transcript);
-		Ok(VRFSignature {
-			output: inout.to_output(),
-			proof,
-		})
-	}
-}
-
-#[cfg(feature = "std")]
-impl Into<CryptoStorePtr> for KeyStore {
-    fn into(self) -> CryptoStorePtr {
-		std::sync::Arc::new(self)
-    }
-}
-
-#[cfg(feature = "std")]
-impl Into<SyncCryptoStore> for KeyStore {
-    fn into(self) -> SyncCryptoStore {
-		SyncCryptoStore::new(Arc::new(self))
-    }
-}
-=======
->>>>>>> a845ff33
 /// Macro for exporting functions from wasm in with the expected signature for using it with the
 /// wasm executor. This is useful for tests where you need to call a function in wasm.
 ///
@@ -404,84 +151,4 @@
 	fn spawn(&self, _: &'static str, future: futures::future::BoxFuture<'static, ()>) {
 		self.0.spawn_ok(future);
 	}
-<<<<<<< HEAD
-}
-
-#[cfg(test)]
-mod tests {
-	use super::*;
-	use crate::sr25519;
-	use crate::testing::{ED25519, SR25519};
-	use crate::traits::SyncCryptoStore;
-	use crate::vrf::VRFTranscriptValue;
-
-	#[test]
-	fn store_key_and_extract() {
-		let store: SyncCryptoStore = KeyStore::new().into();
-
-		let public = store.ed25519_generate_new(ED25519, None)
-			.expect("Generates key");
-
-		let public_keys = store.keys(ED25519).unwrap();
-
-		assert!(public_keys.contains(&public.into()));
-	}
-
-	#[test]
-	fn store_unknown_and_extract_it() {
-		let store: SyncCryptoStore = KeyStore::new().into();
-
-		let secret_uri = "//Alice";
-		let key_pair = sr25519::Pair::from_string(secret_uri, None).expect("Generates key pair");
-
-		store.insert_unknown(
-			SR25519,
-			secret_uri,
-			key_pair.public().as_ref(),
-		).expect("Inserts unknown key");
-
-		let public_keys = store.keys(SR25519).unwrap();
-
-		assert!(public_keys.contains(&key_pair.public().into()));
-	}
-
-	#[test]
-	fn vrf_sign() {
-		let store: SyncCryptoStore = KeyStore::new().into();
-
-		let secret_uri = "//Alice";
-		let key_pair = sr25519::Pair::from_string(secret_uri, None).expect("Generates key pair");
-
-		let transcript_data = VRFTranscriptData {
-			label: b"Test",
-			items: vec![
-				("one", VRFTranscriptValue::U64(1)),
-				("two", VRFTranscriptValue::U64(2)),
-				("three", VRFTranscriptValue::Bytes("test".as_bytes().to_vec())),
-			]
-		};
-
-		let result = store.sr25519_vrf_sign(
-			SR25519,
-			&key_pair.public(),
-			transcript_data.clone(),
-		);
-		assert!(result.is_err());
-
-		store.insert_unknown(
-			SR25519,
-			secret_uri,
-			key_pair.public().as_ref(),
-		).expect("Inserts unknown key");
-
-		let result = store.sr25519_vrf_sign(
-			SR25519,
-			&key_pair.public(),
-			transcript_data,
-		);
-
-		assert!(result.is_ok());
-	}
-=======
->>>>>>> a845ff33
 }