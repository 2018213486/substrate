--- conflicted
+++ resolved
@@ -13,34 +13,6 @@
 targets = ["x86_64-unknown-linux-gnu"]
 
 [dependencies]
-<<<<<<< HEAD
-pallet-balances = { version = "2.0.0-rc3", path = "../../../frame/balances" }
-sc-service = { version = "0.8.0-rc3", features = ["test-helpers", "db"],  path = "../../../client/service" }
-sc-client-db = { version = "0.8.0-rc3", path = "../../../client/db/", features = ["kvdb-rocksdb", "parity-db"] }
-sc-client-api = { version = "2.0.0-rc3", path = "../../../client/api/" }
-codec = { package = "parity-scale-codec", version = "1.3.1" }
-pallet-contracts = { version = "2.0.0-rc3", path = "../../../frame/contracts" }
-pallet-grandpa = { version = "2.0.0-rc3", path = "../../../frame/grandpa" }
-pallet-indices = { version = "2.0.0-rc3", path = "../../../frame/indices" }
-sp-keyring = { version = "2.0.0-rc3", path = "../../../primitives/keyring" }
-node-executor = { version = "2.0.0-rc3", path = "../executor" }
-node-primitives = { version = "2.0.0-rc3", path = "../primitives" }
-node-runtime = { version = "2.0.0-rc3", path = "../runtime" }
-sp-core = { version = "2.0.0-rc3", path = "../../../primitives/core" }
-sp-io = { version = "2.0.0-rc3", path = "../../../primitives/io" }
-frame-support = { version = "2.0.0-rc3", path = "../../../frame/support" }
-pallet-session = { version = "2.0.0-rc3", path = "../../../frame/session" }
-pallet-society = { version = "2.0.0-rc3", path = "../../../frame/society" }
-sp-runtime = { version = "2.0.0-rc3", path = "../../../primitives/runtime" }
-pallet-staking = { version = "2.0.0-rc3", path = "../../../frame/staking" }
-sc-executor = { version = "0.8.0-rc3", path = "../../../client/executor", features = ["wasmtime"] }
-sp-consensus = { version = "0.8.0-rc3", path = "../../../primitives/consensus/common" }
-frame-system = { version = "2.0.0-rc3", path = "../../../frame/system" }
-substrate-test-client = { version = "2.0.0-rc3", path = "../../../test-utils/client" }
-pallet-timestamp = { version = "2.0.0-rc3", path = "../../../frame/timestamp" }
-pallet-transaction-payment = { version = "2.0.0-rc3", path = "../../../frame/transaction-payment" }
-pallet-treasury = { version = "2.0.0-rc3", path = "../../../frame/treasury" }
-=======
 pallet-balances = { version = "2.0.0-rc4", path = "../../../frame/balances" }
 sc-service = { version = "0.8.0-rc4", features = ["test-helpers", "db"],  path = "../../../client/service" }
 sc-client-db = { version = "0.8.0-rc4", path = "../../../client/db/", features = ["kvdb-rocksdb", "parity-db"] }
@@ -67,7 +39,6 @@
 pallet-timestamp = { version = "2.0.0-rc4", path = "../../../frame/timestamp" }
 pallet-transaction-payment = { version = "2.0.0-rc4", path = "../../../frame/transaction-payment" }
 pallet-treasury = { version = "2.0.0-rc4", path = "../../../frame/treasury" }
->>>>>>> 60e3a693
 wabt = "0.9.2"
 sp-api = { version = "2.0.0-rc4", path = "../../../primitives/api" }
 sp-finality-tracker = { version = "2.0.0-rc4", default-features = false, path = "../../../primitives/finality-tracker" }
