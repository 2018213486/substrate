--- conflicted
+++ resolved
@@ -208,13 +208,8 @@
 	fn remove_member_wrong_refund() -> Weight;
 }
 
-<<<<<<< HEAD
-#[derive(Encode, Decode, Eq, PartialEq)]
-/// Storage version.
-=======
 /// Storage version.
 #[derive(Encode, Decode, Eq, PartialEq)]
->>>>>>> f5700cf1
 pub enum StorageVersion {
 	/// Initial version.
 	V1,
@@ -301,11 +296,7 @@
 
 		/// Should be used in conjunction with `on_runtime_upgrade` to ensure an upgrade is executed
 		/// once, even if the code is not removed in time.
-<<<<<<< HEAD
-		pub PalletStorageVersion get(fn pallet_storage_version): StorageVersion = StorageVersion::V1;
-=======
 		pub PalletStorageVersion get(fn pallet_storage_version) build(|_| StorageVersion::V2PerVoterDeposit): StorageVersion = StorageVersion::V1;
->>>>>>> f5700cf1
 
 	} add_extra_genesis {
 		config(members): Vec<(T::AccountId, BalanceOf<T>)>;
@@ -445,7 +436,6 @@
 			// Reserve bond.
 			let new_deposit = Self::deposit_of(votes.len());
 			let Voter { votes: old_votes, deposit: old_deposit, .. } = <Voting<T>>::get(&who);
-<<<<<<< HEAD
 			let maybe_refund = match new_deposit.cmp(&old_deposit) {
 				Ordering::Greater => {
 					// Must reserve a bit more.
@@ -464,31 +454,6 @@
 					debug_assert!(_remainder.is_zero());
 					Some(T::WeightInfo::vote_less(votes.len() as u32))
 				},
-=======
-			let maybe_refund = if old_votes.is_empty() {
-				// First time voter. Get full deposit.
-				T::Currency::reserve(&who, new_deposit)
-					.map_err(|_| Error::<T>::UnableToPayBond)?;
-				None
-			} else {
-				// Old voter.
-				match new_deposit.cmp(&old_deposit) {
-					Ordering::Greater => {
-						// Must reserve a bit more.
-						let to_reserve = new_deposit - old_deposit;
-						T::Currency::reserve(&who, to_reserve)
-							.map_err(|_| Error::<T>::UnableToPayBond)?;
-					},
-					Ordering::Equal => {},
-					Ordering::Less => {
-						// Must unreserve a bit.
-						let to_unreserve = old_deposit - new_deposit;
-						let _remainder = T::Currency::unreserve(&who, to_unreserve);
-						debug_assert!(_remainder.is_zero());
-					},
-				};
-				Some(T::WeightInfo::vote_update(votes.len() as u32))
->>>>>>> f5700cf1
 			};
 
 			// Amount to be locked up.
